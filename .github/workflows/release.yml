--- conflicted
+++ resolved
@@ -148,22 +148,9 @@
     runs-on: ubuntu-latest
     needs: [tag, build]
 
-    steps:
-<<<<<<< HEAD
-      - name: Create GitHub Release (source only)
-        uses: softprops/action-gh-release@v2.4.2
-=======
-      - name: Download dist artifact
-        uses: actions/download-artifact@v6
-        with:
-          name: dist
-          path: dist
-        # Fail fast if dist artifact is missing; don’t create empty releases.
-        # continue-on-error: true
-
+    steps:      
       - name: Create GitHub Release with artifacts
         uses: softprops/action-gh-release@v2.5.0
->>>>>>> 2cc29de3
         with:
           tag_name: ${{ needs.tag.outputs.tag }}
           name: ${{ needs.tag.outputs.tag }}
