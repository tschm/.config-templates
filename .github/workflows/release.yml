# This file is part of the tschm/.config-templates repository
# (https://github.com/tschm/.config-templates).
#
# Manual Release Workflow for Python Package using Hatch and
# Trusted Publisher (OIDC)
#
# This workflow implements a secure, maintainable release pipeline
# by separating concerns:
#   - 🔖 Tagging the release (Git tag)
#   - 🏗️ Building the package with Hatch
#   - 🚀 Publishing to PyPI using OIDC (no passwords or secrets)
#
# 🔐 Security:
#   - No PyPI credentials are stored; relies on Trusted Publishing via GitHub OIDC.
#
# 📄 Requirements:
#   - `pyproject.toml` with a top-level `version = "..."`
#   - Package is registered on PyPI as a Trusted Publisher with this repository
#
# ✅ To trigger:
#   - Go to the "Actions" tab
#   - Run this workflow manually with a tag input like `v1.2.3`

name: Release Workflow

on:
  workflow_dispatch:
    inputs:
      tag:
        description: 'Release tag (e.g. v1.2.3)'
        required: true
        type: string

permissions:
  contents: write  # Needed to create releases
  id-token: write  # Needed for OIDC authentication with PyPI

jobs:
  tag:
    name: Create Git Tag
    runs-on: ubuntu-latest
    steps:
      - name: Checkout Code
        uses: actions/checkout@v6

      - name: Create Git Tag
        run: |
          git config user.name "${{ github.actor }}"
          git config user.email "${{ github.actor }}@users.noreply.github.com"
          git tag ${{ github.event.inputs.tag }}
          git push origin ${{ github.event.inputs.tag }}

  build:
    name: Build
    runs-on: ubuntu-latest
    needs: tag
    steps:
      - name: Checkout Code
        uses: actions/checkout@v6
        with:
          fetch-depth: 0

      # Use the composite action to set up the project
      - name: Setup the project
        uses: ./.github/actions/setup-project

      - name: Build
        if: hashFiles('pyproject.toml') != ''
        run: |
          version=${{ github.event.inputs.tag }}
          version=${version#v}
          echo "Setting version to $version"
          sed -i.bak "s/^version = .*/version = \"$version\"/" pyproject.toml
          rm pyproject.toml.bak

          task build:build -s

      - name: Upload dist artifact
        # not tested at runtime!
        if: hashFiles('pyproject.toml') != ''
        uses: actions/upload-artifact@v5
        with:
          name: dist
          path: dist

  release:
    name: Create GitHub Release
    runs-on: ubuntu-latest
    needs: [tag, build]

    steps:
      - name: Download dist artifact
        uses: actions/download-artifact@v6
        with:
          name: dist
          path: dist
        # Fail fast if dist artifact is missing; don’t create empty releases.
        # continue-on-error: true

      - name: Create GitHub Release with artifacts
        uses: softprops/action-gh-release@v2.4.2
        with:
          tag_name: ${{ github.event.inputs.tag }}
          name: ${{ github.event.inputs.tag }}
          generate_release_notes: true
          files: "dist/**"

  # Parse .env and decide at step-level whether to publish
  pypi:
    name: Publish to PyPI
    runs-on: ubuntu-latest
    environment: release
    needs: [build, tag]

    steps:
      - name: Checkout Code
        uses: actions/checkout@v6

      - name: Load .env file (if present)
        id: load_env
        shell: bash
        run: |
          if [ -f ".env" ]; then
            echo "Found .env; exporting variables to GITHUB_ENV"
            while IFS= read -r line; do
<<<<<<< HEAD
              line="${line#"${line%%[![:space:]]*}"}"
              line="${line%"${line##*[![:space:]]}"}"
              [[ -z "$line" || "$line" == \#* || "$line" != *=* ]] && continue
              key="${line%%=*}"
              value="${line#*=}"
              value="${value%\"}"; value="${value#\"}"
              value="${value%\'}"; value="${value#\'}"
              echo "${key}=${value}" >> "$GITHUB_ENV"
            done < .env

            # expose PUBLISH_TO_PYPI specifically as an output
            publish_val=$(grep -E '^[[:space:]]*PUBLISH_TO_PYPI=' .env | head -n1 | cut -d'=' -f2- || true)
            publish_val="${publish_val%\"}"; publish_val="${publish_val#\"}"
            publish_val="${publish_val%\'}"; publish_val="${publish_val#\'}"
            echo "publish_from_env=$publish_val" >> "$GITHUB_OUTPUT"
          else
            echo "No .env file found; continuing without it"
            echo "publish_from_env=" >> "$GITHUB_OUTPUT"
=======
              # skip empty lines and comments
              if [ -z "$line" ] || echo "$line" | grep -E '^\s*#' >/dev/null; then
                continue
              fi
              key=$(echo "$line" | cut -d '=' -f1)
              value=$(echo "$line" | cut -d '=' -f2-)
              # strip surrounding quotes
              value=${value#"}; value=${value%"}
              value=${value#\'}; value=${value%\'}
              if [ -n "$key" ]; then
                echo "$key=$value" >> "$GITHUB_ENV"
              fi
            done < .env
            # expose PUBLISH_TO_PYPI specifically as an output
            if grep -E '^PUBLISH_TO_PYPI=' .env >/dev/null; then
              val=$(grep -E '^PUBLISH_TO_PYPI=' .env | head -n1 | cut -d '=' -f2-)
              val=${val#"}; val=${val%"}; val=${val#\'}; val=${val%\'}
              echo "publish_from_env=$val" >> "$GITHUB_OUTPUT"
            else
              echo "publish_from_env=" >> "$GITHUB_OUTPUT"
            fi
          else
            echo "No .env file found; continuing without it"
            echo "publish_from_env=" >> "$GITHUB_OUTPUT"
          fi
>>>>>>> ee372c00

      - name: Download dist artifact
        uses: actions/download-artifact@v6
        with:
          name: dist
          path: dist
        continue-on-error: true

      - name: Check if dist contains artifacts
        id: check_dist
        run: |
          if [[ ! -d dist ]]; then
            echo "::warning::No folder dist/. Skipping PyPI publish."
            echo "should_publish=false" >> $GITHUB_OUTPUT
          else
            echo "should_publish=true" >> $GITHUB_OUTPUT

      - name: Publish to PyPI
<<<<<<< HEAD
        if: ${{ steps.check_dist.outputs.should_publish == 'true' && (steps.load_env.outputs.publish_from_env == 'true' ) }}
=======
        if: ${{ steps.check_dist.outputs.should_publish == 'true' && (steps.load_env.outputs.publish_from_env == 'true') }}
>>>>>>> ee372c00
        uses: pypa/gh-action-pypi-publish@release/v1
        with:
          packages-dir: dist/
          skip-existing: true<|MERGE_RESOLUTION|>--- conflicted
+++ resolved
@@ -123,7 +123,6 @@
           if [ -f ".env" ]; then
             echo "Found .env; exporting variables to GITHUB_ENV"
             while IFS= read -r line; do
-<<<<<<< HEAD
               line="${line#"${line%%[![:space:]]*}"}"
               line="${line%"${line##*[![:space:]]}"}"
               [[ -z "$line" || "$line" == \#* || "$line" != *=* ]] && continue
@@ -142,33 +141,6 @@
           else
             echo "No .env file found; continuing without it"
             echo "publish_from_env=" >> "$GITHUB_OUTPUT"
-=======
-              # skip empty lines and comments
-              if [ -z "$line" ] || echo "$line" | grep -E '^\s*#' >/dev/null; then
-                continue
-              fi
-              key=$(echo "$line" | cut -d '=' -f1)
-              value=$(echo "$line" | cut -d '=' -f2-)
-              # strip surrounding quotes
-              value=${value#"}; value=${value%"}
-              value=${value#\'}; value=${value%\'}
-              if [ -n "$key" ]; then
-                echo "$key=$value" >> "$GITHUB_ENV"
-              fi
-            done < .env
-            # expose PUBLISH_TO_PYPI specifically as an output
-            if grep -E '^PUBLISH_TO_PYPI=' .env >/dev/null; then
-              val=$(grep -E '^PUBLISH_TO_PYPI=' .env | head -n1 | cut -d '=' -f2-)
-              val=${val#"}; val=${val%"}; val=${val#\'}; val=${val%\'}
-              echo "publish_from_env=$val" >> "$GITHUB_OUTPUT"
-            else
-              echo "publish_from_env=" >> "$GITHUB_OUTPUT"
-            fi
-          else
-            echo "No .env file found; continuing without it"
-            echo "publish_from_env=" >> "$GITHUB_OUTPUT"
-          fi
->>>>>>> ee372c00
 
       - name: Download dist artifact
         uses: actions/download-artifact@v6
@@ -187,11 +159,7 @@
             echo "should_publish=true" >> $GITHUB_OUTPUT
 
       - name: Publish to PyPI
-<<<<<<< HEAD
         if: ${{ steps.check_dist.outputs.should_publish == 'true' && (steps.load_env.outputs.publish_from_env == 'true' ) }}
-=======
-        if: ${{ steps.check_dist.outputs.should_publish == 'true' && (steps.load_env.outputs.publish_from_env == 'true') }}
->>>>>>> ee372c00
         uses: pypa/gh-action-pypi-publish@release/v1
         with:
           packages-dir: dist/
