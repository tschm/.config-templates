--- conflicted
+++ resolved
@@ -150,10 +150,6 @@
             echo "No .env file found; continuing."
             echo "publish_from_env=" >> "$GITHUB_OUTPUT"
           fi
-<<<<<<< HEAD
-          cat $GITHUB_OUTPUT
-=======
->>>>>>> 5b5f2fbd
 
       - name: Download dist artifact
         uses: actions/download-artifact@v6
