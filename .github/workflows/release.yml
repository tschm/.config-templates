--- conflicted
+++ resolved
@@ -289,14 +289,10 @@
     steps:
       - name: Checkout Code
         uses: actions/checkout@v6
-<<<<<<< HEAD
         with:
           fetch-depth: 0
           ref: ${{ github.ref }}
       
-=======
-
->>>>>>> 492028b0
       - name: Set up Python
         uses: actions/setup-python@v6
         with:
