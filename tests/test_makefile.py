"""Tests for the Makefile targets and help output using safe dry‑runs.

These tests validate that the Makefile exposes expected targets and emits
the correct commands without actually executing them, by invoking `make -n`
(dry-run). We also pass `-s` to reduce noise in CI logs. This approach keeps
tests fast, portable, and free of side effects like network or environment
changes.
"""

from __future__ import annotations

import logging
import os
import re
import shutil
import subprocess
from pathlib import Path

import pytest

logger = logging.getLogger(__name__)


def strip_ansi(text: str) -> str:
    """Strip ANSI escape sequences from text."""
    ansi_escape = re.compile(r"\x1B(?:[@-Z\\-_]|\[[0-?]*[ -/]*[@-~])")
    return ansi_escape.sub("", text)


@pytest.fixture(autouse=True)
def setup_tmp_makefile(tmp_path: Path):
    """Copy only the Makefile into a temp directory and chdir there.

    We rely on `make -n` so that no real commands are executed.
    """
    project_root = Path(__file__).parent.parent
    logger.debug("Setting up temporary Makefile test dir: %s", tmp_path)

    # Copy the Makefile into the temporary working directory
    shutil.copy(project_root / "Makefile", tmp_path / "Makefile")

    # Move into tmp directory for isolation
    old_cwd = Path.cwd()
    os.chdir(tmp_path)
    logger.debug("Changed working directory to %s", tmp_path)
    try:
        yield
    finally:
        os.chdir(old_cwd)
        logger.debug("Restored working directory to %s", old_cwd)


def run_make(args: list[str] | None = None, check: bool = True, dry_run: bool = True) -> subprocess.CompletedProcess:
    """Run `make` with optional arguments and return the completed process.

    Args:
        args: Additional arguments for make
        check: If True, raise on non-zero return code
        dry_run: If True, use -n to avoid executing commands
    """
    cmd = ["make"]
    if args:
        cmd.extend(args)
<<<<<<< HEAD
    # Use -s to reduce noise
    flags = "-sn" if dry_run else "-s"
    cmd.insert(1, flags)
=======
    # Use -s to reduce noise, -n to avoid executing commands
    cmd.insert(1, "-sn")
    logger.info("Running command: %s", " ".join(cmd))
>>>>>>> d0fcb855
    result = subprocess.run(cmd, capture_output=True, text=True)  # noqa: S603
    logger.debug("make exited with code %d", result.returncode)
    if result.stdout:
        logger.debug("make stdout (truncated to 500 chars):\n%s", result.stdout[:500])
    if result.stderr:
        logger.debug("make stderr (truncated to 500 chars):\n%s", result.stderr[:500])
    if check and result.returncode != 0:
        msg = f"make failed with code {result.returncode}:\nSTDOUT:\n{result.stdout}\nSTDERR:\n{result.stderr}"
        raise AssertionError(msg)
    return result


class TestMakefile:
    """Smoke tests for Makefile help and common targets using make -n."""

    def test_default_goal_is_help(self):
        """Default goal should render the help index with known targets."""
        proc = run_make()
        out = proc.stdout
        assert "Usage:" in out
        assert "Targets:" in out
        # ensure a few known targets appear in the help index
        for target in ["install", "fmt", "deptry", "test", "book", "help"]:
            assert target in out

    def test_help_target(self):
        """Explicit `make help` prints usage, targets, and section headers."""
        proc = run_make(["help"])
        out = proc.stdout
        assert "Usage:" in out
        assert "Targets:" in out
        assert "Bootstrap" in out or "Meta" in out  # section headers

    def test_fmt_target_dry_run(self):
        """Fmt target should invoke pre-commit via uvx in dry-run output."""
        proc = run_make(["fmt"])
        out = proc.stdout
        assert "./bin/uvx pre-commit run --all-files" in out

    def test_deptry_target_dry_run(self):
        """Deptry target should invoke deptry via uvx in dry-run output."""
        proc = run_make(["deptry"])
        out = proc.stdout
        assert './bin/uvx deptry "src"' in out

    def test_test_target_dry_run(self):
        """Test target should invoke pytest via uv with coverage and HTML outputs in dry-run output."""
        proc = run_make(["test"])
        out = proc.stdout
        # Expect key steps
        assert "mkdir -p _tests/html-coverage _tests/html-report" in out
        assert "./bin/uv run pytest" in out

    def test_book_target_dry_run(self):
        """Book target should run inline commands to assemble the book without go-task."""
        proc = run_make(["book"])
        out = proc.stdout
        # Expect marimushka export to install marimo and minibook to be invoked
        assert "./bin/uvx minibook" in out

    def test_all_target_dry_run(self):
        """All target echoes a composite message in dry-run output."""
        proc = run_make(["all"])
        out = proc.stdout
        # The composite target should echo a message
        assert "Run fmt, deptry, test and book" in out

    def test_uv_no_modify_path_is_exported(self):
        """`UV_NO_MODIFY_PATH` should be set to `1` in the Makefile."""
        proc = run_make(["print-UV_NO_MODIFY_PATH"], dry_run=False)
        out = strip_ansi(proc.stdout)
        assert "Value of UV_NO_MODIFY_PATH:\n1" in out

    def test_uv_install_dir_is_bin(self):
        """`UV_INSTALL_DIR` should point to `./bin`."""
        proc = run_make(["print-UV_INSTALL_DIR"], dry_run=False)
        out = strip_ansi(proc.stdout)
        assert "Value of UV_INSTALL_DIR:\n./bin" in out

    def test_uv_bin_is_bin_uv(self):
        """`UV_BIN` should point to `./bin/uv`."""
        proc = run_make(["print-UV_BIN"], dry_run=False)
        out = strip_ansi(proc.stdout)
        assert "Value of UV_BIN:\n./bin/uv" in out

    def test_uvx_bin_is_bin_uvx(self):
        """`UVX_BIN` should point to `./bin/uvx`."""
        proc = run_make(["print-UVX_BIN"], dry_run=False)
        out = strip_ansi(proc.stdout)
        assert "Value of UVX_BIN:\n./bin/uvx" in out

    def test_script_folder_is_github_scripts(self):
        """`SCRIPTS_FOLDER` should point to `.github/scripts`."""
        proc = run_make(["print-SCRIPTS_FOLDER"], dry_run=False)
        out = strip_ansi(proc.stdout)
        assert "Value of SCRIPTS_FOLDER:\n.github/scripts" in out

    def test_custom_scripts_folder_is_set(self):
        """`CUSTOM_SCRIPTS_FOLDER` should point to `.github/scripts/customisations`."""
        proc = run_make(["print-CUSTOM_SCRIPTS_FOLDER"], dry_run=False)
        out = strip_ansi(proc.stdout)
        assert "Value of CUSTOM_SCRIPTS_FOLDER:\n.github/scripts/customisations" in out<|MERGE_RESOLUTION|>--- conflicted
+++ resolved
@@ -61,15 +61,9 @@
     cmd = ["make"]
     if args:
         cmd.extend(args)
-<<<<<<< HEAD
-    # Use -s to reduce noise
-    flags = "-sn" if dry_run else "-s"
-    cmd.insert(1, flags)
-=======
     # Use -s to reduce noise, -n to avoid executing commands
     cmd.insert(1, "-sn")
     logger.info("Running command: %s", " ".join(cmd))
->>>>>>> d0fcb855
     result = subprocess.run(cmd, capture_output=True, text=True)  # noqa: S603
     logger.debug("make exited with code %d", result.returncode)
     if result.stdout:
