# 🛠️ Config Templates

[![License: MIT](https://img.shields.io/badge/License-MIT-green.svg)](LICENSE)
[![Python versions](https://img.shields.io/badge/Python-3.11%20•%203.12%20•%203.13%20•%203.14-blue?logo=python)](https://www.python.org/)
[![Code style: ruff](https://img.shields.io/badge/code%20style-ruff-000000.svg?logo=ruff)](https://github.com/astral-sh/ruff)

[![CI Status](https://github.com/tschm/.config-templates/workflows/CI/badge.svg)](https://github.com/tschm/.config-templates/actions)
[![Pre-commit](https://github.com/tschm/.config-templates/workflows/PRE-COMMIT/badge.svg)](https://github.com/tschm/.config-templates/actions?query=workflow%3APRE-COMMIT)
[![Deptry](https://github.com/tschm/.config-templates/workflows/DEPTRY/badge.svg)](https://github.com/tschm/.config-templates/actions?query=workflow%3ADEPTRY)
[![Book](https://github.com/tschm/.config-templates/workflows/BOOK/badge.svg)](https://github.com/tschm/.config-templates/actions?query=workflow%3ABOOK)
[![Marimo](https://github.com/tschm/.config-templates/workflows/Marimo/badge.svg)](https://github.com/tschm/.config-templates/actions?query=workflow%3AMarimo)


A collection of reusable configuration templates
for modern Python projects.
Save time and maintain consistency across your projects
with these
pre-configured templates.

> Last updated: November 20, 2025

## ✨ Features

- 📦 **Task-based Workflows** - Organized task definitions using [Taskfile](https://taskfile.dev/)
- 🚀 **CI/CD Templates** - Ready-to-use GitHub Actions and GitLab CI workflows
- 🧪 **Testing Framework** - Comprehensive test setup with pytest
- 📚 **Documentation** - Automated documentation generation
- 🔍 **Code Quality** - Linting, formatting, and dependency checking
- 📝 **Editor Configuration** - Cross-platform .editorconfig for consistent coding style
- 📊 **Marimo Integration** - Interactive notebook support

## 🚀 Getting Started

Start by cloning the repository:

```bash
# Clone the repository
git clone https://github.com/tschm/config-templates.git
cd config-templates
```

The project assumes `make` is installed. It relies
on [Task](https://taskfile.dev/) for task management and
[uv and uvx](https://github.com/astral-sh/uv) for dependency management.

Install all those tools locally using

```bash
make install
```

The aforementioned tools will be installed within the `bin` directory.
It will also create the virtual environment defined
in `pyproject.toml` in the `.venv` directory.
Both the `.venv` and `bin` directories are listed in `.gitignore`.

## 📋 Available Tasks

Run `./bin/task --list-all` to see all available tasks:

```
* build:build:      Build the package using hatch
* build:install:    Install all dependencies using uv
* build:uv:         Install uv and uvx
* cleanup:clean:    Clean generated files and directories
* docs:book:        Build the companion book with test results and notebooks
* docs:docs:        Build documentation using pdoc
* docs:marimo:      Start a Marimo server
* docs:marimushka:  Export Marimo notebooks to HTML
* docs:test:        Run all tests
* quality:check:    Run all code quality checks
* quality:deptry:   Check for dependency issues
* quality:lint:     Run pre-commit hooks
```

We also provide a small [Makefile](Makefile) for convenience.

## Testing your documentation

Any README.md file will be scanned for Python code blocks.
If any are found, they will be tested in [tests/test_docs.py](tests/test_docs.py).

```python
# Some generic Python code block
import math
print("Hello, World!")
print(1 + 1)
print(round(math.pi, 2))
print(round(math.cos(math.pi/4.0), 2))
```

<<<<<<< HEAD
For each code block, we define a block of expected output.
If the output matches the expected output, a [test](tests/test_readme.py) passes,
Otherwise, it fails.

=======
>>>>>>> bcbe8abc
```result
Hello, World!
2
3.14
0.71
```

## 📁 Available Templates

This repository includes the following configuration templates:

- **Taskfile.yml** - Main task runner configuration
- **taskfiles/** - Task definitions organized by category
  - **build.yml** - Tasks for dependency management and building
  - **cleanup.yml** - Tasks for cleaning up generated files
  - **docs.yml** - Tasks for documentation generation
  - **quality.yml** - Tasks for code quality checks
- **ruff.toml** - Configuration for the Ruff linter and formatter
- **.devcontainer/** - Development container configuration
- **.github/workflows/** - GitHub Actions workflow templates
- **Makefile** - Simple make commands for common operations

## 🧩 Usage Examples

You can inject the templates into your project
using one of the methods described below.

### Manual Copy

Copy the desired configuration files to your project:

```bash
# Example: Copy GitHub workflow files
mkdir -p .github/workflows
cp config-templates/.github/workflows/ci.yml .github/workflows/
```

### Using Jebel Quant's [Sync Template Action](https://github.com/marketplace/actions/sync-template)

You can automatically sync these configuration
templates into your GitHub repositories using
the Jebel Quant action:

```yaml
name: Sync Templates

on:
  schedule:
    - cron: '0 0 * * 1'  # Weekly on Monday at midnight
  workflow_dispatch:     # Allow manual triggering

permissions:
  contents: write
  pull-requests: write

jobs:
  sync:
    runs-on: ubuntu-latest
    steps:
      - name: Sync Template
        id: sync
        uses: jebel-quant/sync_template@v0.3.1
        with:
          token: ${{ secrets.PAT_TOKEN }}
          source: ".github/template.yml"
          branch: "template-updates"
          commit-message: "chore: sync template files"
```

This workflow will:

1. Download the latest templates based on your template.yml configuration
2. Copy them to your project
3. Create a pull request with the changes (if any)

**Note:** You need to create a `.github/template.yml` file in your repository that specifies
which templates to sync. This file should list the configuration files you want to include from this repository.
Example template.yml:

```yaml
template-repository: "tschm/.config-templates"
template-branch: "main"
include: |
    .github
    taskfiles
    tests
    .editorconfig
    .gitignore
    .pre-commit-config.yaml
    CODE_OF_CONDUCT.md
    CONTRIBUTING.md
    Makefile
    ruff.toml
    Taskfile.yml
```

## 🖥️ Dev Container Compatibility

This repository includes a
template **Dev Container** configuration
for seamless development experience in
both **VS Code** and **GitHub Codespaces**.

### What's Configured

The `.devcontainer` setup provides:

- 🐍 **Python 3.13** runtime environment
- 🔧 **UV Package Manager** - Fast Python package installer and resolver
- ⚡ **Task CLI** - For running project workflows
- 🧪 **Pre-commit Hooks** - Automated code quality checks
- 📊 **Marimo Integration** - Interactive notebook support with VS Code extension
- 🔍 **Python Development Tools** - Pylance, Python extension, and optimized settings
- 🚀 **Port Forwarding** - Port 8080 for development servers
- 🔐 **SSH Agent Forwarding** - Full Git functionality with your host SSH keys

### Usage

#### In VS Code

1. Install the "Dev Containers" extension
2. Open the repository in VS Code
3. Click "Reopen in Container" when prompted
4. The environment will automatically set up with all dependencies

#### In GitHub Codespaces

1. Navigate to the repository on GitHub
2. Click the green "Code" button
3. Select "Codespaces" tab
4. Click "Create codespace on main" (or your branch)
5. Your development environment will be ready in minutes

The dev container automatically runs the initialization script that:

- Installs UV package manager
- Sets up Task CLI
- Configures the Python virtual environment
- Installs project dependencies
- Sets up pre-commit hooks

### VS Code Dev Container SSH Agent Forwarding

Dev containers launched locally via VS code
are configured with SSH agent forwarding
to enable seamless Git operations:

- **Mounts your SSH directory** - Your `~/.ssh` folder is mounted into the container
- **Forwards SSH agent** - Your host's SSH agent is available inside the container
- **Enables Git operations** - Push, pull, and clone using your existing SSH keys
- **Works transparently** - No additional setup required in VS Code dev containers

## 🤝 Contributing

Contributions are welcome! Please feel free to submit a Pull Request.

1. Fork the repository
2. Create your feature branch (`git checkout -b feature/amazing-feature`)
3. Commit your changes (`git commit -m 'Add some amazing feature'`)
4. Push to the branch (`git push origin feature/amazing-feature`)
5. Open a Pull Request

## 📄 License

This project is licensed under the MIT License - see the LICENSE file for details.

## 🙏 Acknowledgments

- [Taskfile](https://taskfile.dev/) - For the amazing task runner
- [GitHub Actions](https://github.com/features/actions) - For CI/CD capabilities
- [Marimo](https://marimo.io/) - For interactive notebooks
- [UV](https://github.com/astral-sh/uv) - For fast Python package operations<|MERGE_RESOLUTION|>--- conflicted
+++ resolved
@@ -89,13 +89,10 @@
 print(round(math.cos(math.pi/4.0), 2))
 ```
 
-<<<<<<< HEAD
 For each code block, we define a block of expected output.
 If the output matches the expected output, a [test](tests/test_readme.py) passes,
 Otherwise, it fails.
 
-=======
->>>>>>> bcbe8abc
 ```result
 Hello, World!
 2
